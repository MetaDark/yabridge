--- conflicted
+++ resolved
@@ -1,13 +1,8 @@
 project(
   'yabridge',
   'cpp',
-<<<<<<< HEAD
-  version : '2.1.0',
+  version : '2.2.0',
   default_options : ['warning_level=3', 'cpp_std=c++2a', 'build.cpp_std=c++2a'],
-=======
-  version : '2.2.0',
-  default_options : ['warning_level=3', 'cpp_std=c++2a', 'build.cpp_std=c++2a']
->>>>>>> d0b9f1a6
 )
 
 # Meson does not let us set a default cross compiler, which makes sense, but it
